--- conflicted
+++ resolved
@@ -1,21 +1,5 @@
 rootProject.name = 'xodus'
 
-<<<<<<< HEAD
-include 'utils'
-include 'openAPI'
-include 'compress'
-include 'environment'
-include 'vfs'
-include 'lucene-directory'
-include 'entity-store'
-include 'query'
-include 'query-fluent'
-include 'benchmarks'
-include 'benchmarks-jmh'
-include 'samples'
-include 'sshd'
-include 'console'
-=======
 include 'utils',
         'openAPI',
         'compress',
@@ -30,4 +14,3 @@
         'sshd',
         'console',
         'tools'
->>>>>>> eb623ef5
